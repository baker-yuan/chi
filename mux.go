--- conflicted
+++ resolved
@@ -18,17 +18,11 @@
 // for writing large REST API services that break a handler into many smaller
 // parts composed of middlewares and end handlers.
 type Mux struct {
-<<<<<<< HEAD
 	// A parent root context for any request that is usually a server context
 	parentCtx context.Context // TODO: necessary...?
 
 	// The middleware stack
 	middlewares []func(http.Handler) http.Handler
-=======
-	// The middleware stack, supporting..
-	// func(http.Handler) http.Handler and func(chi.Handler) chi.Handler
-	middlewares []interface{}
->>>>>>> b74aedb0
 
 	// The radix trie router
 	router *treeRouter
@@ -77,11 +71,7 @@
 func NewMux() *Mux {
 	mux := &Mux{router: newTreeRouter(), handler: nil}
 	mux.pool.New = func() interface{} {
-<<<<<<< HEAD
 		return NewRouteContext(pctx)
-=======
-		return NewContext()
->>>>>>> b74aedb0
 	}
 	return mux
 }
@@ -271,7 +261,6 @@
 // Mux interoperable with the standard library. It uses a sync.Pool to get and
 // reuse routing contexts for each request.
 func (mx *Mux) ServeHTTP(w http.ResponseWriter, r *http.Request) {
-<<<<<<< HEAD
 
 	//ctx := mx.pool.Get().(*Context)
 	//r = r.WithContext(ctx)
@@ -297,34 +286,6 @@
 
 func (mx *Mux) routeHTTP(w http.ResponseWriter, r *http.Request) {
 	mx.handler.ServeHTTP(w, r)
-=======
-	mx.ServeHTTPC(nil, w, r)
-}
-
-// ServeHTTPC is chi's Handler method that adds a context.Context argument to the
-// standard ServeHTTP handler function.
-func (mx *Mux) ServeHTTPC(ctx context.Context, w http.ResponseWriter, r *http.Request) {
-	if ctx == nil {
-		rctx := mx.pool.Get().(*Context)
-		mx.handler.ServeHTTPC(rctx, w, r)
-		rctx.reset()
-		mx.pool.Put(rctx)
-		return
-	}
-
-	if rctx, ok := ctx.(*Context); !ok {
-		if rctx, ok = ctx.Value(routeCtxKey).(*Context); !ok {
-			rctx = mx.pool.Get().(*Context)
-			ctx = context.WithValue(ctx, routeCtxKey, rctx)
-			mx.handler.ServeHTTPC(ctx, w, r)
-			rctx.reset()
-			mx.pool.Put(rctx)
-			return
-		}
-	}
-
-	mx.handler.ServeHTTPC(ctx, w, r)
->>>>>>> b74aedb0
 }
 
 // A treeRouter manages a radix trie prefix-router for each HTTP method and passes
@@ -365,14 +326,7 @@
 	// Grab the root context object
 	rctx, _ := ctx.(*Context)
 	if rctx == nil {
-<<<<<<< HEAD
 		rctx = ctx.Value(RouteCtxKey).(*Context)
-=======
-		rctx, _ = ctx.Value(routeCtxKey).(*Context)
-		if rctx == nil {
-			panic("chi: route context is required.")
-		}
->>>>>>> b74aedb0
 	}
 
 	// The request path
